// Package floats provides the implementation of a few additional operations for the
// standard library big.Float type.
package floats

import (
	"math"
	"math/big"
)

// Sqrt returns a big.Float representation of the square root of z. Precision is
// the same as the one of the argument. The function panics if z is negative, returns ±0
// when z = ±0, and +Inf when z = +Inf.
func Sqrt(z *big.Float) *big.Float {

	// panic on negative z
	if z.Sign() == -1 {
		panic("Sqrt: argument is negative")
	}

	// √±0 = ±0
	if z.Sign() == 0 {
		return big.NewFloat(0).SetPrec(z.Prec())
	}

	// √+Inf  = +Inf
	if z.IsInf() {
		return big.NewFloat(math.Inf(+1)).SetPrec(z.Prec())
	}

<<<<<<< HEAD
	prec := z.Prec() + 64 // guard digits

	half := new(big.Float).SetFloat64(0.5)
	three := new(big.Float).SetInt64(3)

	// Compute sqrt(z) via 1/sqrt(z) to avoid divisions.
	// Applying Newton to (1/x²) - z = 0 gives
	//     x_{n+1} = 0.5x_{n}(3 - zx²)
	// which uses only 3 multiplications, and converge
	// quadratically.

	// x will hold the value of 1/sqrt(z)
	x := new(big.Float).SetPrec(prec)

	// get initial estimate using IEEE-754 math
	zf, _ := z.Float64()
	if zfs := math.Sqrt(zf); zfs != 0 && 1/zfs != 0 {
		x.SetFloat64(1 / zfs)
	} else {
		return sqrtBig(z)
=======
	// Compute √(a·2**b) as
	//   √(a)·2**b/2       if b is even
	//   √(2a)·2**b/2      if b > 0 is odd
	//   √(0.5a)·2**b/2    if b < 0 is odd
	//
	// The difference in the odd exponent case is due
	// to the fact that exp/2 is rounded in different
	// directions when exp is negative.
	mant := new(big.Float)
	exp := z.MantExp(mant)
	switch exp % 2 {
	case 1:
		mant.Mul(big.NewFloat(2), mant)
	case -1:
		mant.Mul(big.NewFloat(0.5), mant)
>>>>>>> 60c53ca3
	}

	// Solving x² - z = 0 directly requires a Quo
	// call, but it's faster for small precisions.
	// Solvin 1/x² - z = 0 avoids the Quo call and
	// is much faster for high precisions.
	// Use sqrtDirect for prec <= 128 and
	// sqrtInverse for prec > 128.
	var x *big.Float
	if z.Prec() <= 128 {
		x = sqrtDirect(mant)
	} else {
		x = sqrtInverse(mant)
	}

	// re-attach the exponent and return
	return x.SetMantExp(x, exp/2)

}

<<<<<<< HEAD
func sqrtBig(z *big.Float) *big.Float {

	prec := z.Prec() + 64

	one := big.NewFloat(1).SetPrec(prec)
	half := big.NewFloat(0.5)

	x := new(big.Float).SetPrec(prec).SetMantExp(one, z.MantExp(nil)/2)
	t := new(big.Float)

	// Classic Newton iteration:
	//     x_{n+1} = 1/2 * ( x_n + (S / x_n) )
	steps := int(math.Log2(float64(prec))) + 1
	for i := 0; i < steps; i++ {
		t.Quo(z, x)    // t = S / x_n
		t.Add(t, x)    // t = x_n + (S / x_n)
		x.Mul(t, half) // x = t / 2
=======
// compute √z using newton to solve
// t² - z = 0 for t
func sqrtDirect(z *big.Float) *big.Float {
	// f(t) = t² - z
	f := func(t *big.Float) *big.Float {
		x := new(big.Float).Mul(t, t)
		return x.Sub(x, z)
	}

	// 1/f'(t) = 1/(2t)
	dfInv := func(t *big.Float) *big.Float {
		one := big.NewFloat(1)
		two := big.NewFloat(2)
		x := new(big.Float).Mul(two, t)
		return x.Quo(one, x)
	}

	// initial guess
	zf, _ := z.Float64()
	guess := big.NewFloat(math.Sqrt(zf))

	return newton(f, dfInv, guess, z.Prec())
}

// compute √z using newton to solve
// 1/t² - z = 0 for x and then inverting.
func sqrtInverse(z *big.Float) *big.Float {
	// f(t)/f'(t) = -0.5t(1 - zt²)
	f := func(t *big.Float) *big.Float {
		u := new(big.Float)
		u.Mul(t, t)                     // u = t²
		u.Mul(u, z)                     // u = zt²
		u.Sub(big.NewFloat(1), u)       // u = 1 - zt²
		u.Mul(u, big.NewFloat(-0.5))    // u = 0.5(1 - zt²)
		return new(big.Float).Mul(t, u) // x = 0.5t(1 - zt²)
>>>>>>> 60c53ca3
	}

	// initial guess
	zf, _ := z.Float64()
	guess := big.NewFloat(1 / math.Sqrt(zf))

	// There's another operation after newton,
	// so we need to force it to return at least
	// a few guard digits. Use 32.
	x := newton2(f, guess, z.Prec()+32)
	return x.Mul(z, x).SetPrec(z.Prec())
}<|MERGE_RESOLUTION|>--- conflicted
+++ resolved
@@ -19,36 +19,14 @@
 
 	// √±0 = ±0
 	if z.Sign() == 0 {
-		return big.NewFloat(0).SetPrec(z.Prec())
+		return big.NewFloat(float64(z.Sign()))
 	}
 
 	// √+Inf  = +Inf
 	if z.IsInf() {
-		return big.NewFloat(math.Inf(+1)).SetPrec(z.Prec())
+		return big.NewFloat(math.Inf(+1))
 	}
 
-<<<<<<< HEAD
-	prec := z.Prec() + 64 // guard digits
-
-	half := new(big.Float).SetFloat64(0.5)
-	three := new(big.Float).SetInt64(3)
-
-	// Compute sqrt(z) via 1/sqrt(z) to avoid divisions.
-	// Applying Newton to (1/x²) - z = 0 gives
-	//     x_{n+1} = 0.5x_{n}(3 - zx²)
-	// which uses only 3 multiplications, and converge
-	// quadratically.
-
-	// x will hold the value of 1/sqrt(z)
-	x := new(big.Float).SetPrec(prec)
-
-	// get initial estimate using IEEE-754 math
-	zf, _ := z.Float64()
-	if zfs := math.Sqrt(zf); zfs != 0 && 1/zfs != 0 {
-		x.SetFloat64(1 / zfs)
-	} else {
-		return sqrtBig(z)
-=======
 	// Compute √(a·2**b) as
 	//   √(a)·2**b/2       if b is even
 	//   √(2a)·2**b/2      if b > 0 is odd
@@ -64,7 +42,6 @@
 		mant.Mul(big.NewFloat(2), mant)
 	case -1:
 		mant.Mul(big.NewFloat(0.5), mant)
->>>>>>> 60c53ca3
 	}
 
 	// Solving x² - z = 0 directly requires a Quo
@@ -85,25 +62,6 @@
 
 }
 
-<<<<<<< HEAD
-func sqrtBig(z *big.Float) *big.Float {
-
-	prec := z.Prec() + 64
-
-	one := big.NewFloat(1).SetPrec(prec)
-	half := big.NewFloat(0.5)
-
-	x := new(big.Float).SetPrec(prec).SetMantExp(one, z.MantExp(nil)/2)
-	t := new(big.Float)
-
-	// Classic Newton iteration:
-	//     x_{n+1} = 1/2 * ( x_n + (S / x_n) )
-	steps := int(math.Log2(float64(prec))) + 1
-	for i := 0; i < steps; i++ {
-		t.Quo(z, x)    // t = S / x_n
-		t.Add(t, x)    // t = x_n + (S / x_n)
-		x.Mul(t, half) // x = t / 2
-=======
 // compute √z using newton to solve
 // t² - z = 0 for t
 func sqrtDirect(z *big.Float) *big.Float {
@@ -139,7 +97,6 @@
 		u.Sub(big.NewFloat(1), u)       // u = 1 - zt²
 		u.Mul(u, big.NewFloat(-0.5))    // u = 0.5(1 - zt²)
 		return new(big.Float).Mul(t, u) // x = 0.5t(1 - zt²)
->>>>>>> 60c53ca3
 	}
 
 	// initial guess
